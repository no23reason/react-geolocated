--- conflicted
+++ resolved
@@ -51,13 +51,8 @@
     "react-test-renderer": "~15.6.1",
     "rimraf": "^2.6.1",
     "semantic-release": "^7.0.1",
-<<<<<<< HEAD
-    "style-loader": "^0.18.0",
+    "style-loader": "^0.19.0",
     "url-loader": "^0.6.2",
-=======
-    "style-loader": "^0.19.0",
-    "url-loader": "^0.5.7",
->>>>>>> 36311072
     "webpack": "^3.5.5",
     "webpack-dev-server": "^2.4.0",
     "webpack-merge": "^4.0.0"
